--- conflicted
+++ resolved
@@ -8,7 +8,6 @@
 
 ### Added
 
-<<<<<<< HEAD
 ### Changed
 
 ### Deprecated
@@ -18,14 +17,7 @@
 ### Fixed
 
 ### Security
-=======
-- **Removing of Unknown Slices and Profiles**
 
-### Fixed
-
-- **Diverse Bug Fixes in extraction process and reactive chain **
-- **Fixed Search Params in Queries**
->>>>>>> d9e1e731
 
 ## [v1.0.0-alpha.3] - 2024-11-15
 
@@ -47,7 +39,6 @@
 ## [v1.0.0-alpha.1] - 2024-10-21
 
 ### Added
-<<<<<<< HEAD
 
 - Open Id Connect Authentication
 - Filter Resources by Consent selected in CCDL
@@ -55,15 +46,6 @@
 - CQL cohort execution
 - Ontology integration
 
-=======
-
-- **Open Id Connect Authentication**
-- **Filter Resources by Consent selected in CCDL**
-- **Expand concept code filter**
-- **CQL cohort execution**
-- **Ontology integration**
-
->>>>>>> d9e1e731
 ## [v1.0.0-alpha] - 2024-09-19
 
 ### Added

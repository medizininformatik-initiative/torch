--- conflicted
+++ resolved
@@ -70,11 +70,9 @@
                 }
             }
         }
-<<<<<<< HEAD
-=======
 
         logger.debug("No valid consent key found in cohortDefinition.");
->>>>>>> a763f73f
         return "";
     }
+
 }
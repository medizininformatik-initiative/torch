package de.medizininformatikinitiative.torch.util;

import ca.uhn.fhir.context.FhirContext;
import ca.uhn.fhir.util.TerserUtil;
import ca.uhn.fhir.util.TerserUtilHelper;
import de.medizininformatikinitiative.torch.CdsStructureDefinitionHandler;
import de.medizininformatikinitiative.torch.exceptions.MustHaveViolatedException;
import de.medizininformatikinitiative.torch.exceptions.PatientIdNotFoundException;
import de.medizininformatikinitiative.torch.model.Attribute;
import org.hl7.fhir.exceptions.FHIRException;
import org.hl7.fhir.instance.model.api.IBase;
import org.hl7.fhir.instance.model.api.IBaseResource;
import org.hl7.fhir.r4.model.*;
import org.slf4j.Logger;
import org.slf4j.LoggerFactory;

import java.lang.reflect.InvocationTargetException;
import java.lang.reflect.Method;
import java.util.LinkedList;
import java.util.List;
import java.util.Objects;

import static de.medizininformatikinitiative.torch.util.CopyUtils.*;

public class ElementCopier {
    private static final Logger logger = LoggerFactory.getLogger(ElementCopier.class);

    private final FhirContext ctx;

    private static final ElementFactory factory = new ElementFactory();

    CdsStructureDefinitionHandler handler;

    FhirPathBuilder pathBuilder;


    /**
     * Constructor
     *
     * @param handler, contains all structuredefinition and FHIR ctx
     */
    public ElementCopier(CdsStructureDefinitionHandler handler, FhirContext ctx, FhirPathBuilder fhirPathBuilder) {
        this.handler = handler;
        this.ctx = ctx;
        this.pathBuilder=fhirPathBuilder;

    }


    /**
     * @param src       Source Resource to copy from
     * @param tgt       Target Resource to copy to
     * @param attribute Attribute to copy containing ElementID and if it is a mandatory element.
     * @throws MustHaveViolatedException if mandatory element is missing
     */
    public void copy(DomainResource src, DomainResource tgt, Attribute attribute) throws MustHaveViolatedException, PatientIdNotFoundException {
        String id = ResourceUtils.getPatientId(src);
        List<CanonicalType> profileurl = src.getMeta().getProfile();
        StructureDefinition structureDefinition = handler.getDefinition(profileurl);
        logger.trace("Empty Structuredefinition? {} {}", structureDefinition.isEmpty(),profileurl.getFirst().getValue());
        List<String> legalExtensions = new LinkedList<>();



        ctx.newFhirPath().evaluate(structureDefinition, "StructureDefinition.snapshot.element.select(type.profile +'') ", StringType.class).forEach(stringType -> legalExtensions.add(stringType.getValue()));
        StructureDefinition.StructureDefinitionSnapshotComponent snapshot = structureDefinition.getSnapshot();
        ElementDefinition elementDefinition =snapshot.getElementById(attribute.attributeRef());

        TerserUtilHelper helper = TerserUtilHelper.newHelper(ctx, tgt);
        logger.trace("{} TGT set {}",id, tgt.getClass());
        logger.trace("{} Attribute FHIR PATH {}", id, attribute.attributeRef());


        try {
            logger.trace("Attribute Path {}", attribute.attributeRef());

            String fhirPath = pathBuilder.handleSlicingForFhirPath(attribute.attributeRef(), snapshot);
            logger.trace("FHIR PATH {}", fhirPath);

            List<Base> elements = ctx.newFhirPath().evaluate(src, fhirPath, Base.class);
            logger.trace("Elements received {}", fhirPath);
            if (elements.isEmpty()) {
<<<<<<< HEAD
                if (attribute.mustHave()) {
                    throw new MustHaveViolatedException("Attribute " + attribute.attributeRef() + " must have a value");
=======
                if (attribute.isMustHave()) {
                    logger.debug("Must Have Violated Thrown in Copier for {} {}",attribute.getAttributeRef(),ResourceUtils.getPatientId(src));
                    throw new MustHaveViolatedException("Attribute " + attribute.getAttributeRef() + " must have a value");
>>>>>>> a763f73f
                }
            } else {
                String terserFHIRPATH = pathBuilder.handleSlicingForTerser(attribute.attributeRef());

                if (elements.size() == 1) {

                    if (terserFHIRPATH.endsWith("[x]")) {
                        logger.trace("Tersertobehandled {}", terserFHIRPATH);
                        String type = capitalizeFirstLetter(elements.getFirst().fhirType());
                        terserFHIRPATH = terserFHIRPATH.replace("[x]", type);
                    }
                    logger.trace("Setting {} {}", terserFHIRPATH, elements.getFirst().fhirType());
                    try {
                        TerserUtil.setFieldByFhirPath(ctx.newTerser(), terserFHIRPATH, tgt, elements.getFirst());
                    } catch (Exception e) {
                        if (elementDefinition.hasType()) {
                            elementDefinition.getType().getFirst().getWorkingCode();
                            //TODO
                            logger.trace("Element not recognized {} {}", terserFHIRPATH, elementDefinition.getType().getFirst().getWorkingCode());
                            try {
                                Base casted = factory.stringtoPrimitive(elements.getFirst().toString(),elementDefinition.getType().getFirst().getWorkingCode());
                                logger.trace("Casted {}",casted.fhirType());
                                TerserUtil.setFieldByFhirPath(ctx.newTerser(), terserFHIRPATH, tgt, casted);
                            }catch (Exception casterException){
                                logger.warn("Element not recognized and cast unsupported currently  {} {} ",terserFHIRPATH,elementDefinition.getType().getFirst().getWorkingCode());
                                logger.warn("{} ",casterException);
                            }
                        }else{
                            logger.warn("Element has no known type ",terserFHIRPATH);
                        }


                    }

                } else {

                    logger.trace("terserFHIRPATH {} ", terserFHIRPATH);
                    String[] elementParts = terserFHIRPATH.split("\\.");
                    //check if fieldname or deeper in the branch
                    if (elementParts.length > 2) {


                        //Assume branching before element
                        //TODO Go back in branching

                        int endIndex = attribute.attributeRef().lastIndexOf(".");

                        if (endIndex != -1) {
                            String ParentPath = attribute.attributeRef().substring(0, endIndex);
                            logger.trace("ParentPath {}", ParentPath);
                            logger.trace("Elemente {}", snapshot.getElementByPath(ParentPath));
                            String type = snapshot.getElementByPath(ParentPath).getType().getFirst().getWorkingCode();
                            elements.forEach(element -> helper.setField(ParentPath, type, element));
                        }
                    } else {
                        logger.trace("Base Field to be Set {} ", elementParts.length);
                        // Convert the list to an array
                        IBase[] elementsArray = elements.toArray(new IBase[0]);
                        logger.trace("elementsArray {} ", elementsArray.length);
                        // Now pass the array as varargs
                        TerserUtil.setField(ctx, elementParts[1], (IBaseResource) tgt, elementsArray);
                    }


                }
            }
        } catch (NullPointerException e) {
            //FHIR Search Returns Null, if not result found
        }catch (FHIRException e) {
            logger.error("Unsupported Type",e);

        }

    }


    /**
     * @param path                Path of the Element to be checked
     * @param legalExtensions     all extensions that are allowed within the resource TODO: Make them elementspecific
     * @param element             Element to check for extensions
     * @param structureDefinition StructureDefinition of the resource TODO: Needed to get the allowed extensions on element level
     */
    public void checkExtensions(String path, List<String> legalExtensions, Element element, StructureDefinition structureDefinition) {

        if (element.hasExtension()) {
            //TODO get Slicing and handle it properly
            List<Extension> extensions = element.getExtension();
            List<String> urlToBeRemoved = new LinkedList<>();
            extensions.forEach(extension -> {
                        String extensionURL = extension.getUrl();
                        if (!Objects.equals(extensionURL, "http://hl7.org/fhir/StructureDefinition/data-absent-reason")) {
                            if (!legalExtensions.contains(extensionURL)) {
                                logger.warn("Illegal Extensions Found " + extension.getUrl());
                                urlToBeRemoved.add(extension.getUrl());
                            }
                        }
                    }
            );

            urlToBeRemoved.forEach(element::removeExtension);
        }
        element.children().
                forEach(child ->
                        {
                            String childpath = path + "." + child.getName();
                            child.getValues().forEach(value -> {
                                if (value instanceof Element) {
                                    checkExtensions(childpath, legalExtensions, (Element) value, structureDefinition);
                                }
                            });
                        }
                );


    }


    /**
     * Setup for recursive element copy.
     * TODO: Maybe needed for more involved copying
     *
     * @param attribute Attribute to be handled
     * @param tgt       tgt Resource
     * @param elements  Elements to be handled
     * @param snapshot  Structure Definition Snapshot
     * @return Resulting Resource
     * @throws InvocationTargetException Recursive Copy error
     * @throws IllegalAccessException    Recursive Copy error
     */
    public DomainResource copyInit(Attribute attribute, Resource tgt, List<Element> elements, StructureDefinition.StructureDefinitionSnapshotComponent snapshot) throws InvocationTargetException, IllegalAccessException {
        String[] IDparts = attribute.attributeRef().split("\\.");
        if (IDparts.length < 2) {
            return (DomainResource) tgt;
        }
        //Initiate resource path
        String path = IDparts[0];
        return (DomainResource) recursiveCopy(path, tgt, elements, snapshot, IDparts, 1);
    }

    /**
     * Copy elements from source to target resource recursively.
     * TODO: Maybe needed for more involved copying
     *
     * @param path     Element Path currently handled
     * @param parent   Parent Element
     * @param elements Elements to be copied
     * @param snapshot Structure Def snapshot
     * @param IDparts  Parts of ElementID
     * @param index    recursion index
     * @return Resulting Base
     * @throws InvocationTargetException Recursive Copy error
     * @throws IllegalAccessException    Recursive Copy error
     */
    private Base recursiveCopy(String path, Base parent, List<Element> elements, StructureDefinition.StructureDefinitionSnapshotComponent snapshot, String[] IDparts, int index) throws InvocationTargetException, IllegalAccessException {
        String childname = IDparts[index];
        boolean list = parent.getNamedProperty(childname).isList();
        if (index == IDparts.length - 1) {

            //Reached Element
            if (list) {
                Method listMethod = reflectListSetter(parent.getClass(), childname);
                assert listMethod != null;
                listMethod.invoke(parent, elements);
            }

            parent.setProperty(childname, elements.getFirst());

            return parent;
        } else {
            //System.out.println("Path " + path + " Childname " + childname + " Index " + index);
            path += "." + childname;
            index++;

            Property child = parent.getChildByName(childname);
            //TODO Handle lists?
            if (child.hasValues()) {
                String finalPath = path;
                int finalIndex = index;
                child.getValues().forEach(value -> {
                    try {
                        recursiveCopy(finalPath, value, elements, snapshot, IDparts, finalIndex);
                    } catch (InvocationTargetException | IllegalAccessException e) {
                        throw new RuntimeException(e);
                    }
                });
                return parent;
            } else {
                Base newElement = factory.createElement(snapshot.getElementByPath(path).getType().getFirst().getWorkingCode());
                parent.setProperty(getElementName(path), newElement);
                recursiveCopy(path, newElement, elements, snapshot, IDparts, index);
                return parent;
            }

        }


    }
}
<|MERGE_RESOLUTION|>--- conflicted
+++ resolved
@@ -80,14 +80,9 @@
             List<Base> elements = ctx.newFhirPath().evaluate(src, fhirPath, Base.class);
             logger.trace("Elements received {}", fhirPath);
             if (elements.isEmpty()) {
-<<<<<<< HEAD
                 if (attribute.mustHave()) {
-                    throw new MustHaveViolatedException("Attribute " + attribute.attributeRef() + " must have a value");
-=======
-                if (attribute.isMustHave()) {
                     logger.debug("Must Have Violated Thrown in Copier for {} {}",attribute.getAttributeRef(),ResourceUtils.getPatientId(src));
                     throw new MustHaveViolatedException("Attribute " + attribute.getAttributeRef() + " must have a value");
->>>>>>> a763f73f
                 }
             } else {
                 String terserFHIRPATH = pathBuilder.handleSlicingForTerser(attribute.attributeRef());

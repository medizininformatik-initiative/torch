package de.medizininformatikinitiative.torch;

import ca.uhn.fhir.context.FhirContext;
import com.fasterxml.jackson.annotation.JsonAutoDetect;
import com.fasterxml.jackson.databind.SerializationFeature;
import com.fasterxml.jackson.databind.ObjectMapper;
import com.fasterxml.jackson.databind.introspect.JacksonAnnotationIntrospector;
import com.fasterxml.jackson.databind.introspect.VisibilityChecker;
import com.fasterxml.jackson.databind.type.TypeFactory;
import de.medizininformatikinitiative.torch.cql.CqlClient;
import de.medizininformatikinitiative.torch.exceptions.PatientIdNotFoundException;
import de.medizininformatikinitiative.torch.model.crtdl.Crtdl;
import de.medizininformatikinitiative.torch.model.mapping.DseMappingTreeBase;
import de.medizininformatikinitiative.torch.service.DataStore;
import de.medizininformatikinitiative.torch.setup.ContainerManager;
import de.medizininformatikinitiative.torch.testUtil.FhirTestHelper;
import de.medizininformatikinitiative.torch.util.ResourceReader;
import de.numcodex.sq2cql.Translator;
import de.numcodex.sq2cql.model.structured_query.StructuredQuery;
import org.hl7.fhir.r4.model.*;
import org.junit.jupiter.api.Assertions;
import org.junit.jupiter.api.BeforeEach;
import org.junit.jupiter.api.Test;
import org.junit.jupiter.api.TestInfo;
import org.slf4j.Logger;
import org.slf4j.LoggerFactory;
import org.springframework.beans.factory.annotation.Autowired;
import org.springframework.beans.factory.annotation.Qualifier;
import org.springframework.beans.factory.annotation.Value;
import org.springframework.boot.test.context.SpringBootTest;
import org.springframework.boot.test.web.client.TestRestTemplate;
import org.springframework.boot.test.web.server.LocalServerPort;
import org.springframework.http.*;
import org.springframework.test.context.ActiveProfiles;
import org.springframework.web.client.HttpStatusCodeException;
import org.springframework.web.reactive.function.client.WebClient;
import reactor.core.publisher.Flux;
import reactor.core.publisher.Mono;
import reactor.test.StepVerifier;

import java.io.FileInputStream;
import java.io.IOException;
import java.nio.charset.StandardCharsets;
import java.nio.file.Files;
import java.nio.file.Path;
import java.nio.file.Paths;
import java.util.*;

import static org.junit.Assert.assertFalse;
import static org.junit.Assert.assertTrue;
import static org.junit.jupiter.api.Assertions.assertEquals;
import static org.junit.jupiter.api.Assertions.assertIterableEquals;

@ActiveProfiles("test")
@SpringBootTest(properties = {"spring.main.allow-bean-definition-overriding=true"}, classes = Torch.class, webEnvironment = SpringBootTest.WebEnvironment.RANDOM_PORT)
public class FhirControllerIT {

    protected static final Logger logger = LoggerFactory.getLogger(FhirControllerIT.class);

    protected static boolean containerInit = false;

    @Autowired
    ResourceReader resourceReader;

    @Autowired
    FhirTestHelper fhirTestHelper;

    @Autowired
    @Qualifier("fhirClient")
    protected WebClient webClient;

    @Autowired
    ContainerManager manager;

    @Autowired
    @Qualifier("flareClient")
    protected WebClient flareClient;


    protected final ResourceTransformer transformer;
    protected final DataStore dataStore;
    protected final CdsStructureDefinitionHandler cds;
    protected BundleCreator bundleCreator;
    protected ObjectMapper objectMapper;
    protected CqlClient cqlClient;
    protected Translator cqlQueryTranslator;
    @Value("${torch.fhir.testPopulation.path}")
    private String testPopulationPath;
    protected FhirContext fhirContext;


    protected final DseMappingTreeBase dseMappingTreeBase;


    private static final String RESOURCE_PATH_PREFIX = "src/test/resources/";
    @LocalServerPort
    private int port;


    @Autowired
    ConsentHandler consentHandler;

    @Autowired
    public FhirControllerIT(ResourceTransformer transformer, DataStore dataStore, CdsStructureDefinitionHandler cds, FhirContext fhirContext, BundleCreator bundleCreator, ObjectMapper objectMapper, CqlClient cqlClient,
                            Translator cqlQueryTranslator, DseMappingTreeBase dseMappingTreeBase) {
        this.transformer = transformer;
        this.dataStore = dataStore;
        this.cds = cds;
        this.fhirContext = fhirContext;
        this.bundleCreator = bundleCreator;
        this.objectMapper = objectMapper;
        this.cqlClient = cqlClient;
        this.cqlQueryTranslator = cqlQueryTranslator;
        this.dseMappingTreeBase = dseMappingTreeBase;


    }

    @BeforeEach
    void init(TestInfo testInfo) throws IOException {
        logger.info("Starting test: {}", testInfo.getDisplayName());
        if (!containerInit) {
            manager.startContainers();


            webClient.post()
                    .bodyValue(Files.readString(Path.of(testPopulationPath)))
                    .header("Content-Type", "application/fhir+json")
                    .retrieve()
                    .toBodilessEntity()
                    .block();
            containerInit = true;
            logger.info("Data Import on {}", webClient.options());
            logger.info("Setup Complete");
        }

    }

    @Test
    public void testCapability() {
        TestRestTemplate restTemplate = new TestRestTemplate();

        HttpHeaders headers = new HttpHeaders();
        HttpEntity<String> entity = new HttpEntity<>(null, headers);

        ResponseEntity<String> response = restTemplate.exchange(
                "http://localhost:" + port + "/fhir/metadata",
                HttpMethod.GET, entity, String.class);
        assertEquals(200, response.getStatusCode().value(), "Capability statement not working");
    }

    @Test
    public void testExtractEndpoint() throws PatientIdNotFoundException, IOException {


        HttpHeaders headers = new HttpHeaders();

        headers.add("content-type", "application/fhir+json");
        List<String> expectedResourceFilePaths = List.of(
                "src/test/resources/DataStoreIT/expectedOutput/diagnosis_basic_bundle.json"
        );

        List<String> filePaths = List.of(
                "src/test/resources/CRTDL_Parameters/Parameters_all_fields.json");
        testExecutor(filePaths, expectedResourceFilePaths, "http://localhost:" + port + "/fhir/$extract-data", headers);
    }

    @Test
    public void testExtractEndpointConsent() throws PatientIdNotFoundException, IOException {

        HttpHeaders headers = new HttpHeaders();
        headers.add("content-type", "application/fhir+json");
        List<String> expectedResourceFilePaths = List.of(
                "src/test/resources/DataStoreIT/expectedOutput/diagnosis_basic_bundle.json"
        );
        List<String> filePaths = List.of(
<<<<<<< HEAD
                "src/test/resources/CRTDL_Parameters/Parameters_all_fields_consent.json");
=======
                "src/test/resources/CRTDL_Parameters/Paremeters_all_fields_consent.json");

>>>>>>> 05cb2787
        testExecutor(filePaths, expectedResourceFilePaths, "http://localhost:" + port + "/fhir/$extract-data", headers);
    }


    @Test
    public void testFlare() throws IOException {
        FileInputStream fis = new FileInputStream(RESOURCE_PATH_PREFIX + "CRTDL/CRTDL_diagnosis_female.json");
        String jsonString = new Scanner(fis, StandardCharsets.UTF_8).useDelimiter("\\A").next();
        Crtdl crtdl = objectMapper.readValue(jsonString, Crtdl.class);
        fis.close();
        String responseBody = flareClient.post()
                .uri("/query/execute-cohort")
                .contentType(MediaType.parseMediaType("application/sq+json"))
                .bodyValue(crtdl.cohortDefinition().toString())
                .retrieve()
                .onStatus(status -> status.value() == 404, clientResponse -> {
                    logger.error("Received 404 Not Found");
                    return clientResponse.createException();
                })
                .bodyToMono(String.class)
                .block();  // Blocking to get the response synchronously

        logger.debug("Response Body: {}", responseBody);
        List<String> patientIds = objectMapper.readValue(responseBody, TypeFactory.defaultInstance().constructCollectionType(List.class, String.class));

        int patientCount = patientIds.size();
        logger.info(String.valueOf(patientIds));
        assertEquals(4, patientCount);
    }

    @Test
    public void testCql() throws IOException {

        FileInputStream fis = new FileInputStream(RESOURCE_PATH_PREFIX + "CRTDL/CRTDL_diagnosis_female.json");
        String jsonString = new Scanner(fis, StandardCharsets.UTF_8).useDelimiter("\\A").next();
        Crtdl crtdl = objectMapper.readValue(jsonString, Crtdl.class);

        var ccdl = objectMapper.treeToValue(crtdl.cohortDefinition(), StructuredQuery.class);

        Mono<List<String>> patientListMono = cqlClient.getPatientListByCql(cqlQueryTranslator.toCql(ccdl).print());
        List<String> patientList = patientListMono.block();

        List<String> expectedPatientList = Arrays.asList("1", "2", "4", "VHF00006");
        assertEquals(expectedPatientList.size(), patientList.size(), "Patient list size mismatch");
        assertIterableEquals(expectedPatientList, patientList, "Patient list contents mismatch");
        fis.close();
    }


    @Test
    public void testFhirSearchCondition() throws IOException, PatientIdNotFoundException {
        executeTest(
                List.of(
                        RESOURCE_PATH_PREFIX + "DataStoreIT/expectedOutput/diagnosis_basic_bundle.json"
                ),
                List.of(
                        RESOURCE_PATH_PREFIX + "CRTDL/CRTDL_diagnosis_basic_date.json",
                        RESOURCE_PATH_PREFIX + "CRTDL/CRTDL_diagnosis_basic_code.json",
                        RESOURCE_PATH_PREFIX + "CRTDL/CRTDL_diagnosis_basic.json"
                )
        );
    }

    @Test
    public void testFhirSearchObservation() throws IOException, PatientIdNotFoundException {
        executeTest(
                List.of(
                        RESOURCE_PATH_PREFIX + "DataStoreIT/expectedOutput/observation_basic_bundle_id3.json"
                ),
                List.of(
                        RESOURCE_PATH_PREFIX + "CRTDL/CRTDL_observation.json"
                )
        );
    }

    @Test

    public void testFhirSearchConditionObservation() throws IOException, PatientIdNotFoundException {
        executeTest(
                List.of(
                        RESOURCE_PATH_PREFIX + "DataStoreIT/expectedOutput/observation_diagnosis_basic_bundle_id3.json"
                ),
                List.of(
                        RESOURCE_PATH_PREFIX + "CRTDL/CRTDL_diagnosis_observation.json"
                )
        );
    }

    @Test
    public void testAllFields() throws IOException, PatientIdNotFoundException {
        executeTest(
                List.of(
                        RESOURCE_PATH_PREFIX + "DataStoreIT/expectedOutput/observation_all_fields.json"
                ),
                List.of(
                        RESOURCE_PATH_PREFIX + "CRTDL/CRTDL_all_fields.json"
                )
        );
    }


    @Test
    public void testMustHave() throws IOException {

        FileInputStream fis = new FileInputStream(RESOURCE_PATH_PREFIX + "CRTDL/CRTDL_observation_must_have.json");
        Crtdl crtdl = objectMapper.readValue(fis, Crtdl.class);
        logger.info("ResourceType {}", crtdl.resourceType());
        List<String> patients = new ArrayList<>();
        patients.add("3");
        Mono<Map<String, Collection<Resource>>> collectedResourcesMono = transformer.collectResourcesByPatientReference(crtdl, patients);
        Map<String, Collection<Resource>> result = collectedResourcesMono.block(); // Blocking to get the result
        assert result != null;
        Assertions.assertTrue(result.isEmpty());
        fis.close();
    }


    private void executeTest(List<String> expectedResourceFilePaths, List<String> filePaths) throws IOException, PatientIdNotFoundException {
        Map<String, Bundle> expectedResources = fhirTestHelper.loadExpectedResources(expectedResourceFilePaths);
        expectedResources.values().forEach(Assertions::assertNotNull);
        List<String> patients = new ArrayList<>(expectedResources.keySet());

        for (String filePath : filePaths) {
            processFile(filePath, patients, expectedResources);
        }
    }

    private void processFile(String filePath, List<String> patients, Map<String, Bundle> expectedResources) {
        try (FileInputStream fis = new FileInputStream(filePath)) {
            Crtdl crtdl = objectMapper.readValue(fis, Crtdl.class);
            Mono<Map<String, Collection<Resource>>> collectedResourcesMono = transformer.collectResourcesByPatientReference(crtdl, patients);

            StepVerifier.create(collectedResourcesMono)
                    .expectNextMatches(combinedResourcesByPatientId -> {
                        Map<String, Bundle> bundles = bundleCreator.createBundles(combinedResourcesByPatientId);
                        fhirTestHelper.validateBundles(bundles, expectedResources);
                        return true;
                    })
                    .expectComplete()
                    .verify();
        } catch (IOException e) {
            logger.error("CRTDL file not found: {}", filePath, e);
        }
    }

    public void testExecutor(List<String> filePaths, List<String> expectedResourceFilePaths, String url, HttpHeaders headers) throws PatientIdNotFoundException, IOException {
        TestRestTemplate restTemplate = new TestRestTemplate();
        Map<String, Bundle> expectedResources = fhirTestHelper.loadExpectedResources(expectedResourceFilePaths);
        expectedResources.values().forEach(Assertions::assertNotNull);
        filePaths.forEach(filePath -> {
            try {
                String fileContent = Files.readString(Paths.get(filePath), StandardCharsets.UTF_8);
                // Read the JSON file into a JsonNode

                HttpEntity<String> entity = new HttpEntity<>(fileContent, headers);
                try {
                    ResponseEntity<String> response = restTemplate.exchange(
                            url,
                            HttpMethod.POST, entity, String.class);
                    logger.info("Got the following response{}", response.toString());
                    assertEquals(202, response.getStatusCode().value(), "Endpoint not accepting crtdl");

                    // Polling the status endpoint
                    pollStatusEndpoint(restTemplate, headers, "http://localhost:" + port + Objects.requireNonNull(response.getHeaders().get("Content-Location")).getFirst());
                } catch (HttpStatusCodeException e) {
                    logger.error("HTTP Status code error: {}", e.getStatusCode(), e);
                    Assertions.fail("HTTP request failed with status code: " + e.getStatusCode());
                }

            } catch (IOException e) {
                logger.error("CRTDL file not found", e);
            }
        });
    }

    private void pollStatusEndpoint(TestRestTemplate restTemplate, HttpHeaders headers, String statusUrl) {
        boolean completed = false;
        int i = 0;

        while (!completed) {
            try {
                i++;
                HttpEntity<String> entity = new HttpEntity<>(null, headers);
                logger.info("Status URL {}", statusUrl);

                // Perform the exchange and get the response
                ResponseEntity<String> response = restTemplate.exchange(
                        statusUrl,
                        HttpMethod.GET, entity, String.class);

                // Log the full call result and response body
                logger.info("Call result {} {}", i, response);
                logger.info("Response Body: {}", response.getBody());

                // Check the status code
                if (response.getStatusCode().value() == 200) {
                    completed = true;
                    assertEquals(200, response.getStatusCode().value(), "Status endpoint did not return 200");
                    logger.info("Final Response {}", response.getBody());
                }
                if (response.getStatusCode().is4xxClientError() || response.getStatusCode().is5xxServerError()) {
                    logger.error("Polling status endpoint failed with status code: {}", response.getStatusCode());
                    Assertions.fail("Polling status endpoint failed with status code: " + response.getStatusCode());
                    completed = true;
                }
                if (i == 100) {
                    Assertions.fail("Polling status endpoint failed running out of calls.");
                }
            } catch (HttpStatusCodeException e) {
                // Log the HTTP error and response body (if available)
                logger.error("HTTP Status code error: {}", e.getStatusCode(), e);
                logger.error("Response Body: {}", e.getResponseBodyAsString());

                if (e.getStatusCode().is4xxClientError() || e.getStatusCode().is5xxServerError()) {
                    Assertions.fail("Polling status endpoint failed with status code: " + e.getStatusCode());
                    completed = true;
                }
            }

            try {
                Thread.sleep(200); // Delay between polls (e.g., 200ms)
            } catch (InterruptedException e) {
                Thread.currentThread().interrupt();
                throw new RuntimeException("Polling was interrupted", e);
            }
        }
    }


    @Test
    public void testHandlerWithUpdate() {
        List<String> strings = new ArrayList<>();
        strings.add("VHF00006");

        // Reading resource
        Resource observation = null;
        try {
            //Observation with Consent outside the consent, but inside with encounter within
            observation = resourceReader.readResource("src/test/resources/InputResources/Observation/Observation_lab_vhf_00006.json");
            DateTimeType time = new DateTimeType("2020-01-01T00:00:00+01:00");
            ((Observation) observation).setEffective(time);
            // Build consent information as a Flux
            Flux<Map<String, Map<String, List<Period>>>> consentInfoFlux = consentHandler.buildingConsentInfo("yes-yes-yes-yes", strings);

            consentInfoFlux = consentHandler.updateConsentPeriodsByPatientEncounters(consentInfoFlux, strings);

            // Collect the Flux into a List of Maps, without altering its structure
            List<Map<String, Map<String, List<Period>>>> consentInfoList = consentInfoFlux.collectList().block();

            // Iterate through each consentInfo map in the list and evaluate checkConsent
            for (Map<String, Map<String, List<Period>>> consentInfo : consentInfoList) {
                // Log the consentInfo map (optional)
                System.out.println("Evaluating consentInfo: " + consentInfo);

                // Check consent for each map
                Boolean consentInfoResult = consentHandler.checkConsent((DomainResource) observation, consentInfo);

                // Log the result of checkConsent (optional)
                System.out.println("Consent Check Result: " + consentInfoResult);

                // Example assertion (modify as needed for your test requirements)
                assertTrue(consentInfoResult);
            }

        } catch (IOException e) {
            throw new RuntimeException(e);
        }


    }


    @Test
    public void testHandlerWithoutUpdate() {
        List<String> strings = new ArrayList<>();
        strings.add("VHF00006");

        // Reading resource
        Resource observation = null;
        try {
            //Observation with Consent outside the consent, but inside with encounter within
            observation = resourceReader.readResource("src/test/resources/InputResources/Observation/Observation_lab_vhf_00006.json");
            DateTimeType time = new DateTimeType("2022-01-01T00:00:00+01:00");
            ((Observation) observation).setEffective(time);
            // Build consent information as a Flux
            Flux<Map<String, Map<String, List<Period>>>> consentInfoFlux = consentHandler.buildingConsentInfo("yes-yes-yes-yes", strings);

            consentInfoFlux = consentHandler.updateConsentPeriodsByPatientEncounters(consentInfoFlux, strings);

            // Collect the Flux into a List of Maps, without altering its structure
            List<Map<String, Map<String, List<Period>>>> consentInfoList = consentInfoFlux.collectList().block();

            // Iterate through each consentInfo map in the list and evaluate checkConsent
            for (Map<String, Map<String, List<Period>>> consentInfo : consentInfoList) {
                // Log the consentInfo map (optional)
                System.out.println("Evaluating consentInfo: " + consentInfo);

                // Check consent for each map
                Boolean consentInfoResult = consentHandler.checkConsent((DomainResource) observation, consentInfo);

                // Log the result of checkConsent (optional)
                System.out.println("Consent Check Result: " + consentInfoResult);

                // Example assertion (modify as needed for your test requirements)
                assertTrue(consentInfoResult);
            }

        } catch (IOException e) {
            throw new RuntimeException(e);
        }


    }

    @Test
    public void testHandlerWithUpdatingFail() {
        List<String> strings = new ArrayList<>();
        strings.add("VHF00006");

        Resource observation = null;
        try {
            observation = resourceReader.readResource("src/test/resources/InputResources/Observation/Observation_lab_vhf_00006.json");
            DateTimeType time = new DateTimeType("2026-01-01T00:00:00+01:00");
            ((Observation) observation).setEffective(time);
<<<<<<< HEAD

=======
>>>>>>> 05cb2787
            // Build consent information as a Flux
            Flux<Map<String, Map<String, List<Period>>>> consentInfoFlux = consentHandler.buildingConsentInfo("yes-yes-yes-yes", strings);

            // Collect the Flux into a List of Maps
            List<Map<String, Map<String, List<Period>>>> consentInfoList = consentInfoFlux.collectList().block();

            assertTrue(consentInfoList != null && !consentInfoList.isEmpty());

            // Iterate through each consentInfo map in the list and evaluate checkConsent
            for (Map<String, Map<String, List<Period>>> consentInfo : consentInfoList) {
                // Log the consentInfo map (optional)
                System.out.println("Evaluating consentInfo: " + consentInfo);

                // Check consent for each map
                Boolean consentInfoResult = consentHandler.checkConsent((DomainResource) observation, consentInfo);

                // Log the result of checkConsent (optional)
                System.out.println("Consent Check Result: " + consentInfoResult);

                // Example assertion (modify as needed for your test requirements)
                assertFalse(consentInfoResult);
            }
        } catch (IOException e) {
            throw new RuntimeException(e);
        }
    }


    @Test
    public void testHandlerWithoutUpdatingFail() {
        List<String> strings = new ArrayList<>();
        strings.add("VHF00006");

        // Reading resource
        Resource observation = null;
        try {
            observation = resourceReader.readResource("src/test/resources/InputResources/Observation/Observation_lab_vhf_00006.json");
            DateTimeType time = new DateTimeType("2020-01-01T00:00:00+01:00");
            ((Observation) observation).setEffective(time);
            // Build consent information as a Flux
            Flux<Map<String, Map<String, List<Period>>>> consentInfoFlux = consentHandler.buildingConsentInfo("yes-yes-yes-yes", strings);

            // Collect the Flux into a List of Maps, without altering its structure
            List<Map<String, Map<String, List<Period>>>> consentInfoList = consentInfoFlux.collectList().block();

            // Assuming you need the first element from the list
            Map<String, Map<String, List<Period>>> consentInfo = consentInfoList.get(0);

            // Now pass the Map (instead of the Flux) to checkConsent
            Boolean consentInfoResult = consentHandler.checkConsent((DomainResource) observation, consentInfo);

            assertFalse(consentInfoResult);

        } catch (IOException e) {
            throw new RuntimeException(e);
        }


    }

}<|MERGE_RESOLUTION|>--- conflicted
+++ resolved
@@ -1,11 +1,7 @@
 package de.medizininformatikinitiative.torch;
 
 import ca.uhn.fhir.context.FhirContext;
-import com.fasterxml.jackson.annotation.JsonAutoDetect;
-import com.fasterxml.jackson.databind.SerializationFeature;
 import com.fasterxml.jackson.databind.ObjectMapper;
-import com.fasterxml.jackson.databind.introspect.JacksonAnnotationIntrospector;
-import com.fasterxml.jackson.databind.introspect.VisibilityChecker;
 import com.fasterxml.jackson.databind.type.TypeFactory;
 import de.medizininformatikinitiative.torch.cql.CqlClient;
 import de.medizininformatikinitiative.torch.exceptions.PatientIdNotFoundException;
@@ -21,7 +17,6 @@
 import org.junit.jupiter.api.Assertions;
 import org.junit.jupiter.api.BeforeEach;
 import org.junit.jupiter.api.Test;
-import org.junit.jupiter.api.TestInfo;
 import org.slf4j.Logger;
 import org.slf4j.LoggerFactory;
 import org.springframework.beans.factory.annotation.Autowired;
@@ -31,6 +26,7 @@
 import org.springframework.boot.test.web.client.TestRestTemplate;
 import org.springframework.boot.test.web.server.LocalServerPort;
 import org.springframework.http.*;
+import org.springframework.test.annotation.DirtiesContext;
 import org.springframework.test.context.ActiveProfiles;
 import org.springframework.web.client.HttpStatusCodeException;
 import org.springframework.web.reactive.function.client.WebClient;
@@ -57,7 +53,7 @@
 
     protected static final Logger logger = LoggerFactory.getLogger(FhirControllerIT.class);
 
-    protected static boolean containerInit = false;
+    protected static boolean dataImported = false;
 
     @Autowired
     ResourceReader resourceReader;
@@ -117,9 +113,8 @@
     }
 
     @BeforeEach
-    void init(TestInfo testInfo) throws IOException {
-        logger.info("Starting test: {}", testInfo.getDisplayName());
-        if (!containerInit) {
+    void init() throws IOException {
+        if (!dataImported) {
             manager.startContainers();
 
 
@@ -129,14 +124,14 @@
                     .retrieve()
                     .toBodilessEntity()
                     .block();
-            containerInit = true;
+            dataImported = true;
             logger.info("Data Import on {}", webClient.options());
-            logger.info("Setup Complete");
-        }
-
-    }
-
-    @Test
+        }
+        logger.info("Setup Complete");
+    }
+
+    @Test
+    @DirtiesContext
     public void testCapability() {
         TestRestTemplate restTemplate = new TestRestTemplate();
 
@@ -150,9 +145,8 @@
     }
 
     @Test
+    @DirtiesContext
     public void testExtractEndpoint() throws PatientIdNotFoundException, IOException {
-
-
         HttpHeaders headers = new HttpHeaders();
 
         headers.add("content-type", "application/fhir+json");
@@ -167,19 +161,15 @@
 
     @Test
     public void testExtractEndpointConsent() throws PatientIdNotFoundException, IOException {
-
         HttpHeaders headers = new HttpHeaders();
+
         headers.add("content-type", "application/fhir+json");
         List<String> expectedResourceFilePaths = List.of(
                 "src/test/resources/DataStoreIT/expectedOutput/diagnosis_basic_bundle.json"
         );
+
         List<String> filePaths = List.of(
-<<<<<<< HEAD
                 "src/test/resources/CRTDL_Parameters/Parameters_all_fields_consent.json");
-=======
-                "src/test/resources/CRTDL_Parameters/Paremeters_all_fields_consent.json");
-
->>>>>>> 05cb2787
         testExecutor(filePaths, expectedResourceFilePaths, "http://localhost:" + port + "/fhir/$extract-data", headers);
     }
 
@@ -212,7 +202,6 @@
 
     @Test
     public void testCql() throws IOException {
-
         FileInputStream fis = new FileInputStream(RESOURCE_PATH_PREFIX + "CRTDL/CRTDL_diagnosis_female.json");
         String jsonString = new Scanner(fis, StandardCharsets.UTF_8).useDelimiter("\\A").next();
         Crtdl crtdl = objectMapper.readValue(jsonString, Crtdl.class);
@@ -504,10 +493,7 @@
             observation = resourceReader.readResource("src/test/resources/InputResources/Observation/Observation_lab_vhf_00006.json");
             DateTimeType time = new DateTimeType("2026-01-01T00:00:00+01:00");
             ((Observation) observation).setEffective(time);
-<<<<<<< HEAD
-
-=======
->>>>>>> 05cb2787
+
             // Build consent information as a Flux
             Flux<Map<String, Map<String, List<Period>>>> consentInfoFlux = consentHandler.buildingConsentInfo("yes-yes-yes-yes", strings);
 
@@ -534,7 +520,6 @@
             throw new RuntimeException(e);
         }
     }
-
 
     @Test
     public void testHandlerWithoutUpdatingFail() {

package de.medizininformatikinitiative.torch.config;

import ca.uhn.fhir.context.FhirContext;
import ca.uhn.fhir.util.BundleBuilder;
import com.fasterxml.jackson.databind.ObjectMapper;
import de.medizininformatikinitiative.torch.BundleCreator;
import de.medizininformatikinitiative.torch.CdsStructureDefinitionHandler;
import de.medizininformatikinitiative.torch.ResourceTransformer;
import de.medizininformatikinitiative.torch.cql.CqlClient;
import de.medizininformatikinitiative.torch.cql.FhirConnector;
import de.medizininformatikinitiative.torch.cql.FhirHelper;
import de.medizininformatikinitiative.torch.*;
import de.medizininformatikinitiative.torch.model.mapping.DseMappingTreeBase;
import de.medizininformatikinitiative.torch.model.mapping.DseTreeRoot;
import de.medizininformatikinitiative.torch.rest.CapabilityStatementController;
import de.medizininformatikinitiative.torch.setup.ContainerManager;
import de.medizininformatikinitiative.torch.testUtil.FhirTestHelper;
import de.medizininformatikinitiative.torch.util.*;
import de.medizininformatikinitiative.torch.service.DataStore;
import de.numcodex.sq2cql.Translator;
import de.numcodex.sq2cql.model.Mapping;
import de.numcodex.sq2cql.model.MappingContext;
import de.numcodex.sq2cql.model.MappingTreeBase;
import de.numcodex.sq2cql.model.MappingTreeModuleRoot;
import org.slf4j.Logger;
import org.slf4j.LoggerFactory;
import org.springframework.beans.factory.annotation.Qualifier;
import org.springframework.beans.factory.annotation.Value;
import org.springframework.context.annotation.Bean;
import org.springframework.context.annotation.Configuration;
import org.springframework.context.annotation.Lazy;
import org.springframework.context.annotation.Profile;
import org.springframework.http.client.reactive.ReactorClientHttpConnector;
import org.springframework.web.reactive.function.client.WebClient;
import reactor.netty.http.client.HttpClient;
import reactor.netty.resources.ConnectionProvider;

import java.io.File;
import java.io.IOException;
import java.time.Clock;
import java.util.Arrays;
import java.util.Map;
import java.util.concurrent.ExecutorService;
import java.util.concurrent.Executors;
import java.util.function.Function;
import java.util.stream.Collectors;
import java.util.stream.Stream;

import static java.util.Map.entry;

@Configuration
@Profile("test")
public class TestConfig {
    private static final Logger logger = LoggerFactory.getLogger(TestConfig.class);

    @Value("${torch.mappingsFile}")
    private String mappingsFile;
    @Value("${torch.conceptTreeFile}")
    private String conceptTreeFile;
    @Value("${torch.dseMappingTreeFile}")
    private String dseMappingTreeFile;




    // Bean for the FHIR WebClient initialized with the dynamically determined URL
    @Bean
    @Qualifier("fhirClient")
    public WebClient fhirWebClient(ContainerManager containerManager) {
        String blazeBaseUrl = containerManager.getBlazeBaseUrl();
        logger.info("Initializing FHIR WebClient with URL: {}", blazeBaseUrl);

        ConnectionProvider provider = ConnectionProvider.builder("data-store")
                .maxConnections(4)
                .pendingAcquireMaxCount(500)
                .build();
        HttpClient httpClient = HttpClient.create(provider);
        return WebClient.builder()
                .baseUrl(blazeBaseUrl)
                .clientConnector(new ReactorClientHttpConnector(httpClient))
                .defaultHeader("Accept", "application/fhir+json")
                .build();
    }



    // Bean for the Flare WebClient initialized with the dynamically determined URL
    @Bean
    @Qualifier("flareClient")
    public WebClient flareWebClient(ContainerManager containerManager) {
        String flareBaseUrl = containerManager.getFlareBaseUrl();
        logger.info("Initializing Flare WebClient with URL: {}", flareBaseUrl);

        ConnectionProvider provider = ConnectionProvider.builder("flare-store")
                .maxConnections(4)
                .pendingAcquireMaxCount(500)
                .build();
        HttpClient httpClient = HttpClient.create(provider);
        return WebClient.builder()
                .baseUrl(flareBaseUrl)
                .clientConnector(new ReactorClientHttpConnector(httpClient))
                .build();
    }


    @Bean
    FhirTestHelper testHelper(FhirContext context, ResourceReader resourceReader){
        return new FhirTestHelper(context,resourceReader);
    }


    @Bean
    public ContainerManager containerManager(){
        return new ContainerManager();
    }

    @Bean
    ResourceReader resourceReader(FhirContext ctx){
        return new ResourceReader(ctx);
    }



    @Bean
    public ObjectMapper objectMapper() {
        return new ObjectMapper();
    }




    @Bean
    public ConsentCodeMapper consentCodeMapper(  @Value("${torch.mapping.consent}") String consentFilePath, ObjectMapper objectMapper) throws IOException {
        return new ConsentCodeMapper(consentFilePath,objectMapper);
    }

    @Bean
    public DataStore dataStore(@Qualifier("fhirClient") WebClient client, FhirContext context, @Qualifier("systemDefaultZone") Clock clock,
                               @Value("${torch.fhir.pageCount}") int pageCount) {
        return new DataStore(client, context, clock, pageCount);
    }

    @Bean
    public DseMappingTreeBase dseMappingTreeBase(ObjectMapper jsonUtil) throws IOException {
        return new DseMappingTreeBase(Arrays.stream(jsonUtil.readValue(new File(dseMappingTreeFile), DseTreeRoot[].class)).toList());
    }

    @Lazy
    @Bean
    Translator createCqlTranslator( ObjectMapper jsonUtil) throws IOException {
        var mappings = jsonUtil.readValue(new File(mappingsFile), Mapping[].class);
        var mappingTreeBase = new MappingTreeBase(Arrays.stream(jsonUtil.readValue(new File(conceptTreeFile), MappingTreeModuleRoot[].class)).toList());

        return Translator.of(MappingContext.of(
                Stream.of(mappings)
                        .collect(Collectors.toMap(Mapping::key, Function.identity(), (a, b) -> a)),
                mappingTreeBase,
                Map.ofEntries(entry("http://fhir.de/CodeSystem/bfarm/icd-10-gm", "icd10"),
                        entry("mii.abide", "abide"),
                        entry("http://fhir.de/CodeSystem/bfarm/ops", "ops"),
                        entry("http://dicom.nema.org/resources/ontology/DCM", "dcm"),
                        entry("https://www.medizininformatik-initiative.de/fhir/core/modul-person/CodeSystem/Vitalstatus", "vitalstatus"),
                        entry("http://loinc.org", "loinc"),
                        entry("https://fhir.bbmri.de/CodeSystem/SampleMaterialType", "sample"),
                        entry("http://fhir.de/CodeSystem/bfarm/atc", "atc"),
                        entry("http://snomed.info/sct", "snomed"),
                        entry("http://terminology.hl7.org/CodeSystem/condition-ver-status", "cvs"),
                        entry("http://hl7.org/fhir/administrative-gender", "gender"),
                        entry("urn:oid:1.2.276.0.76.5.409", "urn409"),
                        entry(
                                "https://www.netzwerk-universitaetsmedizin.de/fhir/CodeSystem/ecrf-parameter-codes",
                                "numecrf"),
                        entry("urn:iso:std:iso:3166", "iso3166"),
                        entry("https://www.netzwerk-universitaetsmedizin.de/fhir/CodeSystem/frailty-score",
                                "frailtyscore"),
                        entry("http://terminology.hl7.org/CodeSystem/consentcategorycodes", "consentcategory"),
                        entry("urn:oid:2.16.840.1.113883.3.1937.777.24.5.3", "consent"),
                        entry("http://hl7.org/fhir/sid/icd-o-3", "icdo3"),
                        entry("http://hl7.org/fhir/consent-provision-type", "provisiontype"))));
    }


    @Bean
    FhirConnector createFhirConnector(@Value("${torch.fhir.url}") String fhirUrl) {
        return new FhirConnector(fhirContext().newRestfulGenericClient(fhirUrl));
    }

    @Bean
    FhirHelper createFhirHelper(FhirContext fhirContext) {
        return new FhirHelper(fhirContext);
    }

    @Bean
    CqlClient createCqlQueryClient(
            FhirHelper fhirHelper,
            DataStore dataStore) {

        return new CqlClient( fhirHelper, dataStore);
    }


    @Bean FhirPathBuilder fhirPathBuilder(Slicing slicing){
        return new FhirPathBuilder(slicing);
    }

    @Bean Slicing slicing ( CdsStructureDefinitionHandler cds, FhirContext ctx){
        return  new Slicing(cds,ctx);
    }


    @Bean
    public ElementCopier elementCopier(CdsStructureDefinitionHandler handler, FhirContext ctx, FhirPathBuilder fhirPathBuilder) {
        return new ElementCopier(handler,ctx,fhirPathBuilder);
    }

    @Bean
    public BundleBuilder bundleBuilder(FhirContext context) {
        return new BundleBuilder(context);
    }

    @Bean
    public Redaction redaction(CdsStructureDefinitionHandler cds,Slicing slicing) {
        return new Redaction(cds,slicing);
    }


    @Bean
<<<<<<< HEAD
    public ResourceTransformer resourceTransformer(DataStore dataStore, ConsentHandler handler, ElementCopier copier,Redaction redaction) {

        return  new ResourceTransformer(dataStore, handler,copier,redaction);
=======
    public ResourceTransformer resourceTransformer(DataStore dataStore, CdsStructureDefinitionHandler cds, ConsentHandler handler, FhirContext context) {
        return new ResourceTransformer(dataStore, cds, handler,context);
>>>>>>> a763f73f
    }


    @Bean
    ConsentHandler handler(DataStore dataStore,  ConsentCodeMapper mapper, @Value("${torch.mapping.consent_to_profile}") String consentFilePath, CdsStructureDefinitionHandler cds,FhirContext ctx) throws IOException {
        return new ConsentHandler(dataStore, mapper, consentFilePath,cds, ctx);
    }


    @Bean
    public FhirContext fhirContext() {
        return FhirContext.forR4();  // Assuming R4 version, configure as needed
    }


    @Bean
    public CdsStructureDefinitionHandler cdsStructureDefinitionHandler( @Value("${torch.profile.dir}") String dir, ResourceReader reader) {
        return new CdsStructureDefinitionHandler(dir, reader);
    }

    @Bean
    public ResultFileManager resultFileManager(@Value("${torch.results.dir}") String resultsDir, @Value("${torch.results.persistence}") String duration, FhirContext fhirContext, @Value("${nginx.servername}") String hostname, @Value("${nginx.filelocation}") String fileserverName) {
        return new ResultFileManager(resultsDir, duration, fhirContext, hostname, fileserverName);
    }

    @Bean
    public CapabilityStatementController capabilityStatementController() {
        return new CapabilityStatementController();
    }

    @Bean
    public BundleCreator bundleCreator() {
        return new BundleCreator();
    }


    @Bean
    ExecutorService executorService() {
        return Executors.newCachedThreadPool();
    }

    @Bean
    public Clock systemDefaultZone() {
        return Clock.systemDefaultZone();
    }



}<|MERGE_RESOLUTION|>--- conflicted
+++ resolved
@@ -223,25 +223,17 @@
         return new Redaction(cds,slicing);
     }
 
-
-    @Bean
-<<<<<<< HEAD
+    @Bean
     public ResourceTransformer resourceTransformer(DataStore dataStore, ConsentHandler handler, ElementCopier copier,Redaction redaction) {
 
         return  new ResourceTransformer(dataStore, handler,copier,redaction);
-=======
-    public ResourceTransformer resourceTransformer(DataStore dataStore, CdsStructureDefinitionHandler cds, ConsentHandler handler, FhirContext context) {
-        return new ResourceTransformer(dataStore, cds, handler,context);
->>>>>>> a763f73f
-    }
-
+    }
 
     @Bean
     ConsentHandler handler(DataStore dataStore,  ConsentCodeMapper mapper, @Value("${torch.mapping.consent_to_profile}") String consentFilePath, CdsStructureDefinitionHandler cds,FhirContext ctx) throws IOException {
         return new ConsentHandler(dataStore, mapper, consentFilePath,cds, ctx);
     }
 
-
     @Bean
     public FhirContext fhirContext() {
         return FhirContext.forR4();  // Assuming R4 version, configure as needed

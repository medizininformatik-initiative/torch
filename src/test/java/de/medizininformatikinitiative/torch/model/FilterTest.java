--- conflicted
+++ resolved
@@ -1,24 +1,15 @@
 package de.medizininformatikinitiative.torch.model;
 
-<<<<<<< HEAD
-import de.medizininformatikinitiative.torch.config.SpringContext;
 import de.medizininformatikinitiative.torch.model.crtdl.Code;
 import de.medizininformatikinitiative.torch.model.crtdl.Filter;
 import de.medizininformatikinitiative.torch.model.fhir.QueryParams;
 import de.medizininformatikinitiative.torch.model.mapping.DseMappingTreeBase;
-import de.medizininformatikinitiative.torch.util.DiscriminatorResolver;
-import org.junit.jupiter.api.AfterEach;
-import org.junit.jupiter.api.BeforeEach;
-=======
-import de.medizininformatikinitiative.torch.model.mapping.DseMappingTreeBase;
->>>>>>> 05cb2787
 import org.junit.jupiter.api.Test;
 import org.junit.jupiter.api.extension.ExtendWith;
 import org.mockito.Mock;
 import org.mockito.junit.jupiter.MockitoExtension;
 import org.slf4j.Logger;
 import org.slf4j.LoggerFactory;
-import org.springframework.cglib.core.Local;
 
 import java.time.LocalDate;
 import java.util.List;
@@ -27,7 +18,6 @@
 import static org.junit.jupiter.api.Assertions.assertEquals;
 import static org.junit.jupiter.api.Assertions.assertTrue;
 import static org.mockito.Mockito.when;
-import static org.assertj.core.api.Assertions.assertThat;
 
 @ExtendWith(MockitoExtension.class)
 class FilterTest {
@@ -51,7 +41,7 @@
     @Test
     void testDateFilterWithStartAndEnd() {
         // Both start and end dates are provided
-        Filter filter = new Filter("date", "testDateField", null, LocalDate.parse("2023-01-01"),LocalDate.parse("2023-12-31"));
+        Filter filter = new Filter("date", "testDateField", null, LocalDate.parse("2023-01-01"), LocalDate.parse("2023-12-31"));
         QueryParams queryParams = filter.dateFilter();
 
         assertEquals(2, queryParams.params().size(), "Expected 2 params for both start and end dates");
@@ -62,7 +52,7 @@
     @Test
     void testDateFilterWithOnlyStart() {
         // Only start date is provided
-        Filter filter = new Filter("date", "testDateField", null,LocalDate.parse("2023-01-01"), null);
+        Filter filter = new Filter("date", "testDateField", null, LocalDate.parse("2023-01-01"), null);
         QueryParams queryParams = filter.dateFilter();
 
         assertEquals(1, queryParams.params().size(), "Expected 1 param for only start date");
@@ -84,18 +74,11 @@
         when(mappingTreeBase.expand(SYSTEM_A, CODE_A_NO_CHILDREN)).thenReturn(Stream.of(CODE_A_NO_CHILDREN));
 
         Code code = new Code(SYSTEM_A, CODE_A_NO_CHILDREN);
-        Filter filter = new Filter(FILTER_TYPE_TOKEN, NAME, List.of(code),null,null);
-        logger.debug("Filter Code Size {} ",filter.codes().size());
+        Filter filter = new Filter(FILTER_TYPE_TOKEN, NAME, List.of(code), null, null);
+        logger.debug("Filter Code Size {} ", filter.codes().size());
         var queryParams = filter.codeFilter();
-
-<<<<<<< HEAD
         assertEquals(1, queryParams.params().size(), "Expected 1 param ");
         assertEquals("name-164612=system-a|code-no-children-a", queryParams.toString());
-=======
-        var result = filter.getCodeFilter(mappingTreeBase);
-
-        assertThat(result).isEqualTo("name-164612=system-a%7Ccode-no-children-a");
->>>>>>> 05cb2787
     }
 
     @Test
@@ -105,30 +88,23 @@
 
         Code codeA = new Code(SYSTEM_A, CODE_A_NO_CHILDREN);
         Code codeB = new Code(SYSTEM_B, CODE_B_NO_CHILDREN);
-        Filter filter = new Filter(FILTER_TYPE_TOKEN, NAME, List.of(codeA, codeB),null,null);
+        Filter filter = new Filter(FILTER_TYPE_TOKEN, NAME, List.of(codeA, codeB), null, null);
 
-<<<<<<< HEAD
         var queryParams = filter.codeFilter();
 
         assertEquals(2, queryParams.params().size(), "Expected 2 param ");
         assertEquals("name-164612=system-a|code-no-children-a&name-164612=system-b|code-no-children-b", queryParams.toString());
 
-=======
-        var result = filter.getCodeFilter(mappingTreeBase);
->>>>>>> 05cb2787
+        assertThat(result).isEqualTo("name-164612=system-a%7Ccode-no-children-a,system-b%7Ccode-no-children-b");
+    }
 
-    }
     @Test
     void testOneCodeTwoChildren() {
         when(mappingTreeBase.expand(SYSTEM_A, CODE_A_TWO_CHILDREN)).thenReturn(Stream.of(CODE_A_TWO_CHILDREN, CODE_A_CHILD_1, CODE_A_CHILD_2));
 
         Code code = new Code(SYSTEM_A, CODE_A_TWO_CHILDREN);
-        Filter filter = new Filter(FILTER_TYPE_TOKEN, NAME, List.of(code),null,null);
+        Filter filter = new Filter(FILTER_TYPE_TOKEN, NAME, List.of(code), null, null);
 
-<<<<<<< HEAD
-=======
-        var result = filter.getCodeFilter(mappingTreeBase);
->>>>>>> 05cb2787
 
         var queryParams = filter.codeFilter();
 

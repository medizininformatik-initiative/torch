--- conflicted
+++ resolved
@@ -23,6 +23,7 @@
 public class FhirTestHelper {
 
 
+
     private static final Logger logger = LoggerFactory.getLogger(FhirTestHelper.class);
     private final FhirContext fhirContext;
     private final ResourceReader resourceReader;
@@ -33,10 +34,6 @@
         this.resourceReader = resourceReader;
     }
 
-<<<<<<< HEAD
-=======
-
->>>>>>> 05cb2787
     public Map<String, Bundle> loadExpectedResources(List<String> filePaths) throws IOException, PatientIdNotFoundException {
         Map<String, Bundle> expectedResources = new HashMap<>();
         for (String filePath : filePaths) {
@@ -47,7 +44,6 @@
         return expectedResources;
     }
 
-<<<<<<< HEAD
     /**
      * Equals on Entry level to ensure bundle content is correct, while ignoring dynamic metadata such as "Last Updated"
      *
@@ -59,18 +55,6 @@
             String patientId = entry.getKey();
             Bundle bundle = entry.getValue();
             Bundle expectedBundle = expectedBundles.get(patientId);
-=======
-    public void validateBundles(Map<String, Bundle> bundles, Map<String, Bundle> expectedResources) {
-        for (Map.Entry<String, Bundle> entry : bundles.entrySet()) {
-            String patientId = entry.getKey();
-            Bundle bundle = entry.getValue();
-            Bundle expectedBundle = expectedResources.get(patientId);
-
-
-            // Remove meta.lastUpdated from all contained resources in both bundles
-            removeMetaLastUpdated(bundle);
-            removeMetaLastUpdated(expectedBundle);
->>>>>>> 05cb2787
 
             removeMetaLastUpdatedFromEntries(bundle);
             removeMetaLastUpdatedFromEntries(expectedBundle);
@@ -78,15 +62,7 @@
             Map<String, Resource> actualResourceMap = mapResourcesByProfile(bundle);
             Map<String, Resource> expectedResourceMap = mapResourcesByProfile(expectedBundle);
 
-<<<<<<< HEAD
 
-=======
-            logger.debug(" Actual Bundle  \n {}", fhirContext.newJsonParser().setPrettyPrint(true).encodeResourceToString(bundle));
-            logger.debug(" Expected Bundle \n {}", fhirContext.newJsonParser().setPrettyPrint(true).encodeResourceToString(expectedBundle));
-
-
-            // Compare the two maps
->>>>>>> 05cb2787
             for (Map.Entry<String, Resource> expectedEntry : expectedResourceMap.entrySet()) {
                 String profileKey = expectedEntry.getKey();
                 Resource expectedResource = expectedEntry.getValue();
